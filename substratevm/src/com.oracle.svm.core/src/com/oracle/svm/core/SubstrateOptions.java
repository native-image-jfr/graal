/*
 * Copyright (c) 2013, 2017, Oracle and/or its affiliates. All rights reserved.
 * DO NOT ALTER OR REMOVE COPYRIGHT NOTICES OR THIS FILE HEADER.
 *
 * This code is free software; you can redistribute it and/or modify it
 * under the terms of the GNU General Public License version 2 only, as
 * published by the Free Software Foundation.  Oracle designates this
 * particular file as subject to the "Classpath" exception as provided
 * by Oracle in the LICENSE file that accompanied this code.
 *
 * This code is distributed in the hope that it will be useful, but WITHOUT
 * ANY WARRANTY; without even the implied warranty of MERCHANTABILITY or
 * FITNESS FOR A PARTICULAR PURPOSE.  See the GNU General Public License
 * version 2 for more details (a copy is included in the LICENSE file that
 * accompanied this code).
 *
 * You should have received a copy of the GNU General Public License version
 * 2 along with this work; if not, write to the Free Software Foundation,
 * Inc., 51 Franklin St, Fifth Floor, Boston, MA 02110-1301 USA.
 *
 * Please contact Oracle, 500 Oracle Parkway, Redwood Shores, CA 94065 USA
 * or visit www.oracle.com if you need additional information or have any
 * questions.
 */
package com.oracle.svm.core;

import java.nio.file.Paths;
import java.util.List;
import java.util.function.Predicate;

import org.graalvm.collections.EconomicMap;
import org.graalvm.compiler.api.replacements.Fold;
import org.graalvm.compiler.options.Option;
import org.graalvm.compiler.options.OptionKey;
import org.graalvm.compiler.options.OptionType;
import org.graalvm.nativeimage.Platform;
import org.graalvm.nativeimage.Platforms;

import com.oracle.svm.core.jdk.JavaNetSubstitutions;
import com.oracle.svm.core.option.APIOption;
import com.oracle.svm.core.option.HostedOptionKey;
import com.oracle.svm.core.option.OptionUtils;
import com.oracle.svm.core.option.RuntimeOptionKey;

public class SubstrateOptions {

    private static ValueUpdateHandler optimizeValueUpdateHandler;

    @Option(help = "Show available options based on comma-separated option-types (allowed categories: User, Expert, Debug).")//
    public static final OptionKey<String> PrintFlags = new OptionKey<>(null);

    @Option(help = "Control native-image code optimizations: 0 - no optimizations, 1 - basic optimizations.", type = OptionType.User)//
    public static final HostedOptionKey<Integer> Optimize = new HostedOptionKey<Integer>(1) {
        @Override
        protected void onValueUpdate(EconomicMap<OptionKey<?>, Object> values, Integer oldValue, Integer newValue) {
            SubstrateOptions.IncludeNodeSourcePositions.update(values, newValue < 1);
            SubstrateOptions.AOTInline.update(values, newValue > 0);
            SubstrateOptions.AOTTrivialInline.update(values, newValue > 0);
            if (optimizeValueUpdateHandler != null) {
                optimizeValueUpdateHandler.onValueUpdate(values, oldValue, newValue);
            }
        }
    };

    public interface ValueUpdateHandler {
        void onValueUpdate(EconomicMap<OptionKey<?>, Object> values, Integer oldValue, Integer newValue);
    }

    public static void setOptimizeValueUpdateHandler(ValueUpdateHandler updateHandler) {
        SubstrateOptions.optimizeValueUpdateHandler = updateHandler;
    }

    @Option(help = "Track NodeSourcePositions during runtime-compilation")//
    public static final HostedOptionKey<Boolean> IncludeNodeSourcePositions = new HostedOptionKey<>(false);

    @Option(help = "Search path for C libraries passed to the linker (list of comma-separated directories)")//
    public static final HostedOptionKey<String[]> CLibraryPath = new HostedOptionKey<>(new String[]{
                    Paths.get("clibraries/" + OS.getCurrent().asPackageName() + "-" + SubstrateUtil.getArchitectureName()).toAbsolutePath().toString()});

    @Option(help = "Path passed to the linker as the -rpath (list of comma-separated directories)")//
    public static final HostedOptionKey<String[]> LinkerRPath = new HostedOptionKey<>(null);

    @APIOption(name = "-ea", customHelp = "enable assertions in the generated image")//
    @APIOption(name = "-da", kind = APIOption.APIOptionKind.Negated, customHelp = "disable assertions in the generated image")//
    @Option(help = "Enable or disable Java assert statements at run time", type = OptionType.User)//
    public static final HostedOptionKey<Boolean> RuntimeAssertions = new HostedOptionKey<>(false);

    @Option(help = "Directory of the image file to be generated", type = OptionType.User)//
    public static final HostedOptionKey<String> Path = new HostedOptionKey<>(Paths.get(".").toAbsolutePath().normalize().resolve("svmbuild").toString());

    @Fold
    public static FoldedPredicate getRuntimeAssertionsFilter() {
        return makeFilter(RuntimeAssertionsFilter.getValue());
    }

    @Option(help = "Print summary GC information after each collection")//
    public static final RuntimeOptionKey<Boolean> PrintGC = new RuntimeOptionKey<>(false);

    @Option(help = "Print summary GC information after main completion")//
    public static final RuntimeOptionKey<Boolean> PrintGCSummary = new RuntimeOptionKey<>(false);

    @Option(help = "Print a time stamp at each collection, if +PrintGC or +VerboseGC.")//
    public static final RuntimeOptionKey<Boolean> PrintGCTimeStamps = new RuntimeOptionKey<>(false);

    @Option(help = "Print more information about the heap before and after each collection")//
    public static final RuntimeOptionKey<Boolean> VerboseGC = new RuntimeOptionKey<>(false);

    @Option(help = "Verify naming conventions during image construction.")//
    public static final HostedOptionKey<Boolean> VerifyNamingConventions = new HostedOptionKey<>(false);

    @Option(help = "Enable support for threads and and thread-local variables (disable for single-threaded implementation)")//
    public static final HostedOptionKey<Boolean> MultiThreaded = new HostedOptionKey<>(true);

    @Option(help = "Use only a writable native image heap.")//
    public static final HostedOptionKey<Boolean> UseOnlyWritableBootImageHeap = new HostedOptionKey<>(false);

    @Option(help = "Support multiple isolates. ")//
    public static final HostedOptionKey<Boolean> SpawnIsolates = new HostedOptionKey<>(false);

    @Option(help = "Trace VMOperation execution.")//
    public static final RuntimeOptionKey<Boolean> TraceVMOperations = new RuntimeOptionKey<>(false);

    @Option(help = "Prefix that is added to the names of entry point methods.")//
    public static final HostedOptionKey<String> EntryPointNamePrefix = new HostedOptionKey<>("");

    @Option(help = "Prefix that is added to the names of API functions.")//
    public static final HostedOptionKey<String> APIFunctionPrefix = new HostedOptionKey<>("graal_");

    @APIOption(name = "enable-http", fixedValue = "http", customHelp = "enable http support in the generated image")//
    @APIOption(name = "enable-https", fixedValue = "https", customHelp = "enable https support in the generated image")//
    @APIOption(name = "enable-url-protocols")//
    @Option(help = "List of comma separated URL protocols to enable.")//
    public static final HostedOptionKey<String[]> EnableURLProtocols = new HostedOptionKey<String[]>(null) {
        @Override
        protected void onValueUpdate(EconomicMap<OptionKey<?>, Object> values, String[] oldValue, String[] newValue) {
            for (String protocol : OptionUtils.flatten(",", newValue)) {
                if (protocol.equals(JavaNetSubstitutions.HTTPS_PROTOCOL)) {
                    EnableAllSecurityServices.update(values, true);
                }
            }
        }
    };

    @APIOption(name = "enable-all-security-services")//
    @Option(help = "Add all security service classes to the generated image.")//
    public static final HostedOptionKey<Boolean> EnableAllSecurityServices = new HostedOptionKey<Boolean>(false) {
        @Override
        protected void onValueUpdate(EconomicMap<OptionKey<?>, Object> values, Boolean oldValue, Boolean newValue) {
            if (newValue) {
                /*
                 * Some providers like SunEC and SunSASL are implemented in native libs. These
                 * providers are added to the image when EnableAllSecurityServices is set. If they
                 * are actually used at runtime the user must provide and load the native libs.
                 */
                JNI.update(values, true);
            }
        }
    };

    @Option(help = "Enable Java Native Interface (JNI) support.")//
    public static final HostedOptionKey<Boolean> JNI = new HostedOptionKey<>(true);

    @Option(help = "Files describing program elements to be made accessible via JNI (for syntax, see ReflectionConfigurationFiles)", type = OptionType.User)//
    public static final HostedOptionKey<String[]> JNIConfigurationFiles = new HostedOptionKey<>(null);

    @Option(help = "Resources describing program elements to be made accessible via JNI (see JNIConfigurationFiles).", type = OptionType.User)//
    public static final HostedOptionKey<String[]> JNIConfigurationResources = new HostedOptionKey<>(null);

    /*
     * Object and array allocation options.
     */
    @Option(help = "Number of cache lines to load after the array allocation using prefetch instructions generated in JIT compiled code.")//
    public static final HostedOptionKey<Integer> AllocatePrefetchLines = new HostedOptionKey<>(3);

    @Option(help = "Number of cache lines to load after the object address using prefetch instructions generated in JIT compiled code.")//
    public static final HostedOptionKey<Integer> AllocateInstancePrefetchLines = new HostedOptionKey<>(1);

    @Option(help = "Generated code style for prefetch instructions: for 0 or less no prefetch instructions are generated and for 1 or more prefetch instructions are introduced after each allocation.")//
    public static final HostedOptionKey<Integer> AllocatePrefetchStyle = new HostedOptionKey<>(1);

    @Option(help = "Sets the prefetch instruction to prefetch ahead of the allocation pointer. Possible values are from 0 to 3. The actual instructions behind the values depend on the platform.")//
    public static final HostedOptionKey<Integer> AllocatePrefetchInstr = new HostedOptionKey<>(0);

    /*
     * Isolate tear down options.
     */

    @Option(help = "The number of nanoseconds before and between which tearing down an isolate gives a warning message.  0 implies no warning.")//
    public static final RuntimeOptionKey<Long> TearDownWarningNanos = new RuntimeOptionKey<>(0L);

    @Option(help = "The number of nanoseconds before tearing down an isolate gives a failure message.  0 implies no message.")//
    public static final RuntimeOptionKey<Long> TearDownFailureNanos = new RuntimeOptionKey<>(0L);

    public static final long getTearDownWarningNanos() {
        return TearDownWarningNanos.getValue().longValue();
    }

    public static final long getTearDownFailureNanos() {
        return TearDownFailureNanos.getValue().longValue();
    }

    /*
     * The default value is derived by taking the common value from HotSpot configs.
     */
    @Option(help = "Sets the size (in bytes) of the prefetch distance for object allocation. " +
                    "Memory about to be written with the value of new objects is prefetched up to this distance starting from the address of the last allocated object. Each Java thread has its own allocation point.")//
    public static final HostedOptionKey<Integer> AllocatePrefetchDistance = new HostedOptionKey<>(256);

    @Option(help = "Sets the step size (in bytes) for sequential prefetch instructions.")//
    public static final HostedOptionKey<Integer> AllocatePrefetchStepSize = new HostedOptionKey<>(16);

    @Option(help = "Define the maximum number of stores for which the loop that zeroes out objects is unrolled.")//
    public static final HostedOptionKey<Integer> MaxUnrolledObjectZeroingStores = new HostedOptionKey<>(8);

    @Option(help = "Provide method names for stack traces.")//
    public static final HostedOptionKey<Boolean> StackTrace = new HostedOptionKey<>(true);

    @Option(help = "Use runtime-option parsing in JavaMainWrapper")//
    public static final HostedOptionKey<Boolean> ParseRuntimeOptions = new HostedOptionKey<>(true);

    @Option(help = "Only use Java assert statements for classes that are matching the comma-separated list of package prefixes.")//
    public static final HostedOptionKey<String[]> RuntimeAssertionsFilter = new HostedOptionKey<>(null);

    @Option(help = "Perform method inlining in the AOT compiled native image")//
    public static final HostedOptionKey<Boolean> AOTInline = new HostedOptionKey<>(true);

    @Option(help = "Perform trivial method inlining in the AOT compiled native image")//
    public static final HostedOptionKey<Boolean> AOTTrivialInline = new HostedOptionKey<>(true);

    @Option(help = "Maximum number of nodes in a method so that it is considered trivial.")//
    public static final HostedOptionKey<Integer> MaxNodesInTrivialMethod = new HostedOptionKey<>(20);

    @Option(help = "Maximum number of invokes in a method so that it is considered trivial (for testing only).")//
    public static final HostedOptionKey<Integer> MaxInvokesInTrivialMethod = new HostedOptionKey<>(1);

    @Option(help = "Maximum number of nodes in a method so that it is considered trivial, if it does not have any invokes.")//
    public static final HostedOptionKey<Integer> MaxNodesInTrivialLeafMethod = new HostedOptionKey<>(40);

<<<<<<< HEAD
    public static FoldedPredicate makeFilter(String[] definedFilters) {
        if (definedFilters != null) {
            List<String> wildCardList = OptionUtils.flatten(",", definedFilters);
            return new FoldedPredicate((String javaName) -> {
                for (String wildCard : wildCardList) {
                    if (javaName.startsWith(wildCard)) {
                        return true;
=======
    @Option(help = "Saves stack base pointer on the stack on method entry.")//
    public static final HostedOptionKey<Boolean> UseStackBasePointer = new HostedOptionKey<>(false);

    public static FoldedPredicate makeFilter(String definedFilter) {
        if (definedFilter != null) {
            List<String> wildCardList = Arrays.asList(definedFilter.split(","));
            if (!wildCardList.contains("")) {
                return new FoldedPredicate((String javaName) -> {
                    for (String wildCard : wildCardList) {
                        if (javaName.startsWith(wildCard)) {
                            return true;
                        }
>>>>>>> 02ba48cf
                    }
                }
                return false;
            });
        }
        return new FoldedPredicate((String javaName) -> true);
    }

    public static class FoldedPredicate implements Predicate<String> {

        @Platforms(Platform.HOSTED_ONLY.class)//
        private final Predicate<String> wrapped;

        @Platforms(Platform.HOSTED_ONLY.class)
        public FoldedPredicate(Predicate<String> wrapped) {
            this.wrapped = wrapped;
        }

        @Fold
        @Override
        public boolean test(String t) {
            return wrapped.test(t);
        }
    }
}<|MERGE_RESOLUTION|>--- conflicted
+++ resolved
@@ -236,7 +236,9 @@
     @Option(help = "Maximum number of nodes in a method so that it is considered trivial, if it does not have any invokes.")//
     public static final HostedOptionKey<Integer> MaxNodesInTrivialLeafMethod = new HostedOptionKey<>(40);
 
-<<<<<<< HEAD
+    @Option(help = "Saves stack base pointer on the stack on method entry.")//
+    public static final HostedOptionKey<Boolean> UseStackBasePointer = new HostedOptionKey<>(false);
+
     public static FoldedPredicate makeFilter(String[] definedFilters) {
         if (definedFilters != null) {
             List<String> wildCardList = OptionUtils.flatten(",", definedFilters);
@@ -244,20 +246,6 @@
                 for (String wildCard : wildCardList) {
                     if (javaName.startsWith(wildCard)) {
                         return true;
-=======
-    @Option(help = "Saves stack base pointer on the stack on method entry.")//
-    public static final HostedOptionKey<Boolean> UseStackBasePointer = new HostedOptionKey<>(false);
-
-    public static FoldedPredicate makeFilter(String definedFilter) {
-        if (definedFilter != null) {
-            List<String> wildCardList = Arrays.asList(definedFilter.split(","));
-            if (!wildCardList.contains("")) {
-                return new FoldedPredicate((String javaName) -> {
-                    for (String wildCard : wildCardList) {
-                        if (javaName.startsWith(wildCard)) {
-                            return true;
-                        }
->>>>>>> 02ba48cf
                     }
                 }
                 return false;
