--- conflicted
+++ resolved
@@ -121,19 +121,11 @@
         return get().symbolRepo;
     }
 
-<<<<<<< HEAD
-=======
-    @Fold
-    public static JfrMethodRepository getMethodRepository() {
-        return get().methodRepo;
-    }
-
     @Fold
     public static JfrLogging getJfrLogging() {
         return get().jfrLogging;
     }
 
->>>>>>> 2917287b
     public static boolean isInitialized() {
         return get().initialized;
     }
