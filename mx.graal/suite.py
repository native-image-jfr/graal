--- conflicted
+++ resolved
@@ -14,11 +14,7 @@
             },
             {
                "name" : "truffle",
-<<<<<<< HEAD
-               "version" : "09d91119929f4246837ddbe911ddcb18d744efd0",
-=======
                "version" : "371045b1312d412bafa29882e6c3f7bfe6c0f8f1",
->>>>>>> 6ffeb1c1
                "urls" : [
                     {"url" : "http://lafo.ssw.uni-linz.ac.at/hg/truffle", "kind" : "hg"},
                     {"url" : "https://curio.ssw.jku.at/nexus/content/repositories/snapshots", "kind" : "binary"},
