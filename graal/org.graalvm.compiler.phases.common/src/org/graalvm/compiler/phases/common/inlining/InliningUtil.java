--- conflicted
+++ resolved
@@ -277,15 +277,10 @@
      * @param inlineeMethod the actual method being inlined. Maybe be null for snippets.
      */
     @SuppressWarnings("try")
-<<<<<<< HEAD
-    public static ImmutableEconomicMap<Node, Node> inline(Invoke invoke, StructuredGraph inlineGraph, boolean receiverNullCheck, List<Node> canonicalizedNodes, ResolvedJavaMethod inlineeMethod) {
+    public static UnmodifiableEconomicMap<Node, Node> inline(Invoke invoke, StructuredGraph inlineGraph, boolean receiverNullCheck, List<Node> canonicalizedNodes, ResolvedJavaMethod inlineeMethod) {
         FixedNode invokeNode = invoke.asNode();
         StructuredGraph graph = invokeNode.graph();
         MethodMetricsInlineeScopeInfo m = MethodMetricsInlineeScopeInfo.create(graph.getOptions());
-=======
-    public static UnmodifiableEconomicMap<Node, Node> inline(Invoke invoke, StructuredGraph inlineGraph, boolean receiverNullCheck, List<Node> canonicalizedNodes, ResolvedJavaMethod inlineeMethod) {
-        MethodMetricsInlineeScopeInfo m = MethodMetricsInlineeScopeInfo.create();
->>>>>>> a9e612b9
         try (Debug.Scope s = Debug.methodMetricsScope("InlineEnhancement", m, false)) {
             if (Fingerprint.ENABLED) {
                 Fingerprint.submit("inlining %s into %s: %s", formatGraph(inlineGraph), formatGraph(invoke.asNode().graph()), inlineGraph.getNodes().snapshot());
