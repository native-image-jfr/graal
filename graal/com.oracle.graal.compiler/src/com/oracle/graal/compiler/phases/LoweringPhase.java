/*
 * Copyright (c) 2011, Oracle and/or its affiliates. All rights reserved.
 * DO NOT ALTER OR REMOVE COPYRIGHT NOTICES OR THIS FILE HEADER.
 *
 * This code is free software; you can redistribute it and/or modify it
 * under the terms of the GNU General Public License version 2 only, as
 * published by the Free Software Foundation.
 *
 * This code is distributed in the hope that it will be useful, but WITHOUT
 * ANY WARRANTY; without even the implied warranty of MERCHANTABILITY or
 * FITNESS FOR A PARTICULAR PURPOSE.  See the GNU General Public License
 * version 2 for more details (a copy is included in the LICENSE file that
 * accompanied this code).
 *
 * You should have received a copy of the GNU General Public License version
 * 2 along with this work; if not, write to the Free Software Foundation,
 * Inc., 51 Franklin St, Fifth Floor, Boston, MA 02110-1301 USA.
 *
 * Please contact Oracle, 500 Oracle Parkway, Redwood Shores, CA 94065 USA
 * or visit www.oracle.com if you need additional information or have any
 * questions.
 */
package com.oracle.graal.compiler.phases;

import com.oracle.graal.compiler.*;
import com.oracle.graal.cri.*;
import com.oracle.graal.debug.*;
import com.oracle.graal.graph.*;
import com.oracle.graal.lir.cfg.*;
import com.oracle.graal.nodes.*;
import com.oracle.graal.nodes.calc.*;
import com.oracle.graal.nodes.java.*;
import com.oracle.graal.nodes.spi.*;
import com.oracle.max.cri.ci.*;
import com.oracle.max.cri.ri.*;

/**
 * Processes all {@link Lowerable} nodes to do their lowering.
 */
public class LoweringPhase extends Phase {

    private class LoweringToolBase implements CiLoweringTool {

        @Override
        public GraalRuntime getRuntime() {
            return runtime;
        }

        @Override
        public Node getGuardAnchor() {
            throw new UnsupportedOperationException();
        }

        @Override
        public Node createNullCheckGuard(ValueNode object, long leafGraphId) {
            return createGuard(object.graph().unique(new IsNullNode(object)), RiDeoptReason.NullCheckException, RiDeoptAction.InvalidateReprofile, true, leafGraphId);
        }

        @Override
        public Node createGuard(Node condition, RiDeoptReason deoptReason, RiDeoptAction action, long leafGraphId) {
            return createGuard(condition, deoptReason, action, false, leafGraphId);
        }

        @Override
        public Node createGuard(Node condition, RiDeoptReason deoptReason, RiDeoptAction action, boolean negated, long leafGraphId) {
            // TODO (thomaswue): Document why this must not be called on floating nodes.
            throw new UnsupportedOperationException();
        }

        @Override
        public CiAssumptions assumptions() {
            return assumptions;
        }
    }

    private final GraalRuntime runtime;
    private final CiAssumptions assumptions;

    public LoweringPhase(GraalRuntime runtime, CiAssumptions assumptions) {
        this.runtime = runtime;
        this.assumptions = assumptions;
    }

    @Override
    protected void run(final StructuredGraph graph) {
        // Step 1: repeatedly lower fixed nodes until no new ones are created
        NodeBitMap processed = graph.createNodeBitMap();
        int  i = 0;
        while (true) {
            int mark = graph.getMark();
            ControlFlowGraph cfg = ControlFlowGraph.compute(graph, true, false, true, true);
            processBlock(cfg.getStartBlock(), graph.createNodeBitMap(), processed, null);
            Debug.dump(graph, "Lowering iteration %d", i++);
            new CanonicalizerPhase(null, runtime, assumptions, mark, null).apply(graph);

            if (graph.getNewNodes(mark).filter(FixedNode.class).isEmpty()) {
                break;
            }
            graph.verify();
            processed.grow();
        }

        // Step 2: lower the floating nodes
        processed.negate();
        final CiLoweringTool loweringTool = new LoweringToolBase();
        for (Node node : processed) {
            if (node instanceof Lowerable) {
                assert !(node instanceof FixedNode) || node.predecessor() == null : node;
                ((Lowerable) node).lower(loweringTool);
            }
        }
    }

    protected void run0(final StructuredGraph graph) {
        ControlFlowGraph cfg = ControlFlowGraph.compute(graph, true, false, true, true);

        NodeBitMap processed = graph.createNodeBitMap();
        NodeBitMap activeGuards = graph.createNodeBitMap();
        processBlock(cfg.getStartBlock(), activeGuards, processed, null);

        processed.negate();
        final CiLoweringTool loweringTool = new LoweringToolBase();
        for (Node node : processed) {
            if (node instanceof CheckCastNode) {
                // This is a checkcast that was created while lowering some other node (e.g. StoreIndexed).
                // This checkcast must now be LIR lowered.
                // TODO (dnsimon) this is temp workaround that will be removed
            } else if (node instanceof Lowerable) {
                assert !(node instanceof FixedNode) || node.predecessor() == null : node;
                ((Lowerable) node).lower(loweringTool);
            }
        }
    }

    private void processBlock(Block block, NodeBitMap activeGuards, NodeBitMap processed, FixedNode parentAnchor) {

        FixedNode anchor = parentAnchor;
        if (anchor == null) {
            anchor = block.getBeginNode();
        }
        process(block, activeGuards, processed, anchor);

        // Process always reached block first.
        Block alwaysReachedBlock = block.getPostdominator();
        if (alwaysReachedBlock != null && alwaysReachedBlock.getDominator() == block) {
            assert alwaysReachedBlock.getDominator() == block;
            processBlock(alwaysReachedBlock, activeGuards, processed, anchor);
        }

        // Now go for the other dominators.
        for (Block dominated : block.getDominated()) {
            if (dominated != alwaysReachedBlock) {
                assert dominated.getDominator() == block;
                processBlock(dominated, activeGuards, processed, null);
            }
        }

        if (parentAnchor == null && GraalOptions.OptEliminateGuards) {
            for (GuardNode guard : anchor.usages().filter(GuardNode.class)) {
                activeGuards.clear(guard);
            }
        }
    }

    private void process(final Block b, final NodeBitMap activeGuards, NodeBitMap processed, final Node anchor) {

        final CiLoweringTool loweringTool = new LoweringToolBase() {

            @Override
            public Node getGuardAnchor() {
                return anchor;
            }

            @Override
            public Node createGuard(Node condition, RiDeoptReason deoptReason, RiDeoptAction action, boolean negated, long leafGraphId) {
                FixedNode guardAnchor = (FixedNode) getGuardAnchor();
                if (GraalOptions.OptEliminateGuards) {
                    for (Node usage : condition.usages()) {
                        if (!activeGuards.isNew(usage) && activeGuards.isMarked(usage)) {
                            return usage;
                        }
                    }
                }
<<<<<<< HEAD
                GuardNode newGuard = guardAnchor.graph().unique(new GuardNode((BooleanNode) condition, guardAnchor, deoptReason, action, negated, leafGraphId));
                activeGuards.grow();
                activeGuards.mark(newGuard);
=======
                GuardNode newGuard = guardAnchor.graph().unique(new GuardNode((BooleanNode) condition, guardAnchor, deoptReason, action, leafGraphId));
                if (GraalOptions.OptEliminateGuards) {
                    activeGuards.grow();
                    activeGuards.mark(newGuard);
                }
>>>>>>> f4f440fb
                return newGuard;
            }
        };

        // Lower the instructions of this block.
        for (Node node : b.getNodes()) {
            if (!processed.isMarked(node)) {
                processed.mark(node);
                if (node instanceof Lowerable) {
                    ((Lowerable) node).lower(loweringTool);
                }
            }
        }
    }
}<|MERGE_RESOLUTION|>--- conflicted
+++ resolved
@@ -181,17 +181,11 @@
                         }
                     }
                 }
-<<<<<<< HEAD
                 GuardNode newGuard = guardAnchor.graph().unique(new GuardNode((BooleanNode) condition, guardAnchor, deoptReason, action, negated, leafGraphId));
-                activeGuards.grow();
-                activeGuards.mark(newGuard);
-=======
-                GuardNode newGuard = guardAnchor.graph().unique(new GuardNode((BooleanNode) condition, guardAnchor, deoptReason, action, leafGraphId));
                 if (GraalOptions.OptEliminateGuards) {
                     activeGuards.grow();
                     activeGuards.mark(newGuard);
                 }
->>>>>>> f4f440fb
                 return newGuard;
             }
         };
