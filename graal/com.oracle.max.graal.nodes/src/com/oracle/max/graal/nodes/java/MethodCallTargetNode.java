--- conflicted
+++ resolved
@@ -133,25 +133,13 @@
         if (!isStatic()) {
             ValueNode receiver = receiver();
             if (receiver != null && receiver.exactType() != null) {
-<<<<<<< HEAD
-                if (invokeKind == InvokeKind.Interface) {
+                if (invokeKind == InvokeKind.Interface || invokeKind == InvokeKind.Virtual) {
                     RiResolvedMethod method = receiver.exactType().resolveMethodImpl(targetMethod);
                     if (method != null) {
-                        invokeKind = InvokeKind.Virtual;
-                        targetMethod = method;
-                    }
-                }
-                if (receiver.isConstant() && invokeKind == InvokeKind.Virtual) {
-                    RiResolvedMethod method = receiver.exactType().resolveMethodImpl(targetMethod);
-                    if (method != null) {
+
                         invokeKind = InvokeKind.Special;
                         targetMethod = method;
                     }
-=======
-                if (invokeKind == InvokeKind.Interface || invokeKind == InvokeKind.Virtual) {
-                    invokeKind = InvokeKind.Special;
-                    targetMethod = receiver.exactType().resolveMethodImpl(targetMethod);
->>>>>>> 3f4e0b02
                 }
             }
         }
