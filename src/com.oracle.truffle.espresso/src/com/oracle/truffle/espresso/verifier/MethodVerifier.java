--- conflicted
+++ resolved
@@ -384,7 +384,7 @@
 
     /*
      * Special handling:
-     * 
+     *
      * is same as Byte for java 8 or earlier, becomes its own operand for Java >= 9
      */
     final PrimitiveOperand booleanOperand;
@@ -1420,13 +1420,8 @@
                     stack.push(op.getComponent());
                     break;
                 }
-<<<<<<< HEAD
-
-                case BALOAD: xaload(stack, Byte);  break;
-=======
-                
+
                 case BALOAD: xaload(stack, ByteOrBoolean);  break;
->>>>>>> 72cfb02e
                 case CALOAD: xaload(stack, Char);  break;
                 case SALOAD: xaload(stack, Short); break;
 
@@ -1477,13 +1472,8 @@
                     // Other checks are done at runtime
                     break;
                 }
-<<<<<<< HEAD
-
-                case BASTORE: xastore(stack, Byte); break;
-=======
-                
+
                 case BASTORE: xastore(stack, ByteOrBoolean); break;
->>>>>>> 72cfb02e
                 case CASTORE: xastore(stack, Char); break;
                 case SASTORE: xastore(stack, Short); break;
 
