/*
 * Copyright (c) 2018, 2020, Oracle and/or its affiliates. All rights reserved.
 * DO NOT ALTER OR REMOVE COPYRIGHT NOTICES OR THIS FILE HEADER.
 *
 * This code is free software; you can redistribute it and/or modify it
 * under the terms of the GNU General Public License version 2 only, as
 * published by the Free Software Foundation.
 *
 * This code is distributed in the hope that it will be useful, but WITHOUT
 * ANY WARRANTY; without even the implied warranty of MERCHANTABILITY or
 * FITNESS FOR A PARTICULAR PURPOSE.  See the GNU General Public License
 * version 2 for more details (a copy is included in the LICENSE file that
 * accompanied this code).
 *
 * You should have received a copy of the GNU General Public License version
 * 2 along with this work; if not, write to the Free Software Foundation,
 * Inc., 51 Franklin St, Fifth Floor, Boston, MA 02110-1301 USA.
 *
 * Please contact Oracle, 500 Oracle Parkway, Redwood Shores, CA 94065 USA
 * or visit www.oracle.com if you need additional information or have any
 * questions.
 */

package com.oracle.truffle.espresso.substitutions;

import java.lang.reflect.Constructor;
import java.security.ProtectionDomain;
import java.util.ArrayList;
import java.util.List;
import java.util.function.IntFunction;

import com.oracle.truffle.api.CompilerDirectives;
import com.oracle.truffle.api.CompilerDirectives.TruffleBoundary;
import com.oracle.truffle.espresso.EspressoOptions;
import com.oracle.truffle.espresso.classfile.RuntimeConstantPool;
import com.oracle.truffle.espresso.classfile.attributes.EnclosingMethodAttribute;
import com.oracle.truffle.espresso.classfile.attributes.InnerClassesAttribute;
import com.oracle.truffle.espresso.classfile.attributes.SignatureAttribute;
import com.oracle.truffle.espresso.classfile.constantpool.NameAndTypeConstant;
import com.oracle.truffle.espresso.descriptors.ByteSequence;
import com.oracle.truffle.espresso.descriptors.Symbol;
import com.oracle.truffle.espresso.descriptors.Symbol.Name;
import com.oracle.truffle.espresso.descriptors.Symbol.Type;
import com.oracle.truffle.espresso.descriptors.Types;
import com.oracle.truffle.espresso.descriptors.Validation;
import com.oracle.truffle.espresso.impl.ArrayKlass;
import com.oracle.truffle.espresso.impl.Field;
import com.oracle.truffle.espresso.impl.Klass;
import com.oracle.truffle.espresso.impl.Method;
import com.oracle.truffle.espresso.impl.ObjectKlass;
import com.oracle.truffle.espresso.meta.Meta;
import com.oracle.truffle.espresso.meta.MetaUtil;
import com.oracle.truffle.espresso.runtime.Attribute;
import com.oracle.truffle.espresso.runtime.EspressoContext;
import com.oracle.truffle.espresso.runtime.EspressoException;
import com.oracle.truffle.espresso.runtime.StaticObject;
import com.oracle.truffle.espresso.vm.InterpreterToVM;

@EspressoSubstitutions
public final class Target_java_lang_Class {
    @Substitution
    public static @Host(Class.class) StaticObject getPrimitiveClass(
                    @Host(String.class) StaticObject name) {

        String hostName = Meta.toHostString(name);

        // TODO(tg): inject meta
        Meta meta = name.getKlass().getMeta();
        switch (hostName) {
            case "boolean":
                return meta._boolean.mirror();
            case "byte":
                return meta._byte.mirror();
            case "char":
                return meta._char.mirror();
            case "short":
                return meta._short.mirror();
            case "int":
                return meta._int.mirror();
            case "float":
                return meta._float.mirror();
            case "double":
                return meta._double.mirror();
            case "long":
                return meta._long.mirror();
            case "void":
                return meta._void.mirror();
            default:
                throw Meta.throwExceptionWithMessage(meta.java_lang_ClassNotFoundException, name);
        }
    }

    @TruffleBoundary
    @Substitution
    public static boolean desiredAssertionStatus0(@Host(Class.class) StaticObject clazz, @InjectMeta Meta meta) {
        if (StaticObject.isNull(clazz.getMirrorKlass().getDefiningClassLoader())) {
            return EspressoOptions.EnableSystemAssertions.getValue(meta.getContext().getEnv().getOptions());
        }
        return EspressoOptions.EnableAssertions.getValue(meta.getContext().getEnv().getOptions());
    }

    // TODO(peterssen): Remove substitution, use JVM_FindClassFromCaller.
    @TruffleBoundary
    @Substitution
    public static @Host(Class.class) StaticObject forName0(
                    @Host(String.class) StaticObject name,
                    boolean initialize,
                    @Host(ClassLoader.class) StaticObject loader,
                    @SuppressWarnings("unused") @Host(Class.class) StaticObject caller,
                    @InjectMeta Meta meta) {

        assert loader != null;
<<<<<<< HEAD
        EspressoContext context = meta.getContext();
=======
        // TODO(tg): inject meta
        EspressoContext context = EspressoLanguage.getCurrentContext();
        Meta meta = context.getMeta();
>>>>>>> b373f364
        if (StaticObject.isNull(name)) {
            throw meta.throwNullPointerException();
        }

        String hostName = Meta.toHostString(name);
        if (hostName.indexOf('/') >= 0) {
            throw Meta.throwExceptionWithMessage(meta.java_lang_ClassNotFoundException, name);
        }

        hostName = hostName.replace('.', '/');
        if (!hostName.startsWith("[")) {
            // Possible ambiguity, force "L" type: "void" -> Lvoid; "B" -> LB;
            hostName = "L" + hostName + ";";
        }

        if (!Validation.validTypeDescriptor(ByteSequence.create(hostName), false)) {
            throw Meta.throwExceptionWithMessage(meta.java_lang_ClassNotFoundException, name);
        }

        Symbol<Type> type = meta.getTypes().fromClassGetName(hostName);

        try {
            Klass klass = null;
            if (Types.isArray(type)) {
                klass = meta.resolveSymbol(type, loader);
            } else {
                klass = meta.loadKlass(type, loader);
            }

            if (klass == null) {
                throw Meta.throwExceptionWithMessage(meta.java_lang_ClassNotFoundException, name);
            }

            if (initialize) {
                klass.safeInitialize();
            }
            return klass.mirror();
        } catch (EspressoException e) {
            throw e;
        } catch (Throwable e) {
            CompilerDirectives.transferToInterpreter();
            System.err.println("Host exception happened in Class.forName: " + e);
            throw e;
        }
    }

    @Substitution(hasReceiver = true)
    public static @Host(String.class) StaticObject getName0(@Host(Class.class) StaticObject self) {
        Klass klass = self.getMirrorKlass();
        String name = klass.getType().toString();
        // Conversion from internal form.
        String externalName = MetaUtil.internalNameToJava(name, true, true);

        // Reflection relies on anonymous classes including a '/' on the name, to avoid generating
        // (invalid) fast method accessors. See
        // sun.reflect.misc.ReflectUtil#isVMAnonymousClass(Class<?>).
        if (klass.isAnonymous()) {
            // A small improvement over HotSpot here, which uses the class identity hash code.
            externalName += "/" + klass.getId(); // VM.JVM_IHashCode(self);
        }

        // Class names must be interned.
        // TODO(tg): inject meta
        Meta meta = klass.getMeta();
        StaticObject guestString = meta.toGuestString(externalName);
        return internString(meta, guestString);
    }

    @TruffleBoundary
    private static StaticObject internString(Meta meta, StaticObject guestString) {
        return meta.getStrings().intern(guestString);
    }

    @Substitution(hasReceiver = true)
    public static @Host(ClassLoader.class) StaticObject getClassLoader0(@Host(Class.class) StaticObject self) {
        return self.getMirrorKlass().getDefiningClassLoader();
    }

    @Substitution(hasReceiver = true)
    public static @Host(java.lang.reflect.Field[].class) StaticObject getDeclaredFields0(@Host(Class.class) StaticObject self, boolean publicOnly) {

        // TODO(peterssen): From Hostpot: 4496456 We need to filter out
        // java.lang.Throwable.backtrace.

        ArrayList<Field> collectedMethods = new ArrayList<>();
        Klass klass = self.getMirrorKlass();
        /*
         * Hotspot does class linking at this point, and JCK tests for it (out of specs). Comply by
         * doing verification, which, at this point, is the only thing left from linking we need to
         * do.
         */
        klass.verify();
        for (Field f : klass.getDeclaredFields()) {
            if (!publicOnly || f.isPublic()) {
                collectedMethods.add(f);
            }
        }
        final Field[] fields = collectedMethods.toArray(Field.EMPTY_ARRAY);

        // TODO(tg): inject meta
        EspressoContext context = self.getKlass().getContext();
        Meta meta = context.getMeta();

        // TODO(peterssen): Cache guest j.l.reflect.Field constructor.
        // Calling the constructor is just for validation, manually setting the fields would be
        // faster.
        Method fieldInit = meta.java_lang_reflect_Field.lookupDeclaredMethod(Name._init_, context.getSignatures().makeRaw(Type._void,
                        /* declaringClass */ Type.java_lang_Class,
                        /* name */ Type.java_lang_String,
                        /* type */ Type.java_lang_Class,
                        /* modifiers */ Type._int,
                        /* slot */ Type._int,
                        /* signature */ Type.java_lang_String,
                        /* annotations */ Type._byte_array));

        StaticObject fieldsArray = meta.java_lang_reflect_Field.allocateArray(fields.length, new IntFunction<StaticObject>() {
            @Override
            public StaticObject apply(int i) {
                final Field f = fields[i];
                StaticObject instance = meta.java_lang_reflect_Field.allocateInstance();

                Attribute rawRuntimeVisibleAnnotations = f.getAttribute(Name.RuntimeVisibleAnnotations);
                StaticObject runtimeVisibleAnnotations = rawRuntimeVisibleAnnotations != null
                                ? StaticObject.wrap(rawRuntimeVisibleAnnotations.getData())
                                : StaticObject.NULL;

                Attribute rawRuntimeVisibleTypeAnnotations = f.getAttribute(Name.RuntimeVisibleTypeAnnotations);
                StaticObject runtimeVisibleTypeAnnotations = rawRuntimeVisibleTypeAnnotations != null
                                ? StaticObject.wrap(rawRuntimeVisibleTypeAnnotations.getData())
                                : StaticObject.NULL;

                fieldInit.invokeDirect(
                                /* this */ instance,
                                /* declaringKlass */ f.getDeclaringKlass().mirror(),
                                /* name */ context.getStrings().intern(f.getName()),
                                /* type */ f.resolveTypeKlass().mirror(),
                                /* modifiers */ f.getModifiers(),
                                /* slot */ f.getSlot(),
                                /* signature */ meta.toGuestString(f.getGenericSignature()),
                                // FIXME(peterssen): Fill annotations bytes.
                                /* annotations */ runtimeVisibleAnnotations);
                instance.setHiddenField(meta.HIDDEN_FIELD_KEY, f);
                instance.setHiddenField(meta.HIDDEN_FIELD_RUNTIME_VISIBLE_TYPE_ANNOTATIONS, runtimeVisibleTypeAnnotations);
                return instance;
            }
        });

        return fieldsArray;
    }

    @Substitution(hasReceiver = true)
    public static @Host(Constructor[].class) StaticObject getDeclaredConstructors0(@Host(Class.class) StaticObject self, boolean publicOnly) {
        ArrayList<Method> collectedMethods = new ArrayList<>();
        Klass klass = self.getMirrorKlass();
        /*
         * Hotspot does class linking at this point, and JCK tests for it (out of specs). Comply by
         * doing verification, which, at this point, is the only thing left from linking we need to
         * do.
         */
        klass.verify();
        for (Method m : klass.getDeclaredConstructors()) {
            if (Name._init_.equals(m.getName()) && (!publicOnly || m.isPublic())) {
                collectedMethods.add(m);
            }
        }
        final Method[] constructors = collectedMethods.toArray(Method.EMPTY_ARRAY);

        // TODO(tg): inject meta, inject constructor calltarget.
        EspressoContext context = self.getKlass().getContext();
        Meta meta = context.getMeta();

        // TODO(peterssen): Cache guest j.l.reflect.Constructor constructor.
        // Calling the constructor is just for validation, manually setting the fields would be
        // faster.
        Method constructorInit = meta.java_lang_reflect_Constructor.lookupDeclaredMethod(Name._init_, context.getSignatures().makeRaw(Type._void,
                        /* declaringClass */ Type.java_lang_Class,
                        /* parameterTypes */ Type.java_lang_Class_array,
                        /* checkedExceptions */ Type.java_lang_Class_array,
                        /* modifiers */ Type._int,
                        /* slot */ Type._int,
                        /* signature */ Type.java_lang_String,
                        /* annotations */ Type._byte_array,
                        /* parameterAnnotations */ Type._byte_array));

        StaticObject arr = meta.java_lang_reflect_Constructor.allocateArray(constructors.length, new IntFunction<StaticObject>() {
            @Override
            public StaticObject apply(int i) {
                final Method m = constructors[i];

                Attribute rawRuntimeVisibleAnnotations = m.getAttribute(Name.RuntimeVisibleAnnotations);
                StaticObject runtimeVisibleAnnotations = rawRuntimeVisibleAnnotations != null
                                ? StaticObject.wrap(rawRuntimeVisibleAnnotations.getData())
                                : StaticObject.NULL;

                Attribute rawRuntimeVisibleParameterAnnotations = m.getAttribute(Name.RuntimeVisibleParameterAnnotations);
                StaticObject runtimeVisibleParameterAnnotations = rawRuntimeVisibleParameterAnnotations != null
                                ? StaticObject.wrap(rawRuntimeVisibleParameterAnnotations.getData())
                                : StaticObject.NULL;

                Attribute rawRuntimeVisibleTypeAnnotations = m.getAttribute(Name.RuntimeVisibleTypeAnnotations);
                StaticObject runtimeVisibleTypeAnnotations = rawRuntimeVisibleTypeAnnotations != null
                                ? StaticObject.wrap(rawRuntimeVisibleTypeAnnotations.getData())
                                : StaticObject.NULL;

                final Klass[] rawParameterKlasses = m.resolveParameterKlasses();
                StaticObject parameterTypes = meta.java_lang_Class.allocateArray(
                                m.getParameterCount(),
                                new IntFunction<StaticObject>() {
                                    @Override
                                    public StaticObject apply(int j) {
                                        return rawParameterKlasses[j].mirror();
                                    }
                                });

                final Klass[] rawCheckedExceptions = m.getCheckedExceptions();
                StaticObject checkedExceptions = meta.java_lang_Class.allocateArray(rawCheckedExceptions.length, new IntFunction<StaticObject>() {
                    @Override
                    public StaticObject apply(int j) {
                        return rawCheckedExceptions[j].mirror();
                    }
                });

                SignatureAttribute signatureAttribute = (SignatureAttribute) m.getAttribute(Name.Signature);
                StaticObject genericSignature = StaticObject.NULL;
                if (signatureAttribute != null) {
                    String sig = m.getConstantPool().symbolAt(signatureAttribute.getSignatureIndex(), "signature").toString();
                    genericSignature = meta.toGuestString(sig);
                }

                StaticObject instance = meta.java_lang_reflect_Constructor.allocateInstance();
                constructorInit.invokeDirect(
                                /* this */ instance,
                                /* declaringKlass */ m.getDeclaringKlass().mirror(),
                                /* parameterTypes */ parameterTypes,
                                /* checkedExceptions */ checkedExceptions,
                                /* modifiers */ m.getMethodModifiers(),
                                /* slot */ i, // TODO(peterssen): Fill method slot.
                                /* signature */ genericSignature,

                                // FIXME(peterssen): Fill annotations bytes.
                                /* annotations */ runtimeVisibleAnnotations,
                                /* parameterAnnotations */ runtimeVisibleParameterAnnotations);

                instance.setHiddenField(meta.HIDDEN_CONSTRUCTOR_KEY, m);
                instance.setHiddenField(meta.HIDDEN_CONSTRUCTOR_RUNTIME_VISIBLE_TYPE_ANNOTATIONS, runtimeVisibleTypeAnnotations);

                return instance;
            }
        });

        return arr;
    }

    @Substitution(hasReceiver = true)
    public static @Host(java.lang.reflect.Method[].class) StaticObject getDeclaredMethods0(@Host(Class.class) StaticObject self, boolean publicOnly) {
        ArrayList<Method> collectedMethods = new ArrayList<>();
        Klass klass = self.getMirrorKlass();
        /*
         * Hotspot does class linking at this point, and JCK tests for it (out of specs). Comply by
         * doing verification, which, at this point, is the only thing left from linking we need to
         * do.
         */
        klass.verify();
        for (Method m : klass.getDeclaredMethods()) {
            if ((!publicOnly || m.isPublic()) &&
                            // Filter out <init> and <clinit> from reflection.
                            !Name._init_.equals(m.getName()) && !Name._clinit_.equals(m.getName())) {
                collectedMethods.add(m);
            }
        }
        final Method[] methods = collectedMethods.toArray(Method.EMPTY_ARRAY);

        // TODO(tg): inject meta, inject constructor calltarget.
        EspressoContext context = self.getKlass().getContext();
        Meta meta = context.getMeta();

        // TODO(peterssen): Cache guest j.l.reflect.Method constructor.
        // Calling the constructor is just for validation, manually setting the fields would
        // be faster.
        Method methodInit = meta.java_lang_reflect_Method.lookupDeclaredMethod(Name._init_, context.getSignatures().makeRaw(Type._void,
                        /* declaringClass */ Type.java_lang_Class,
                        /* name */ Type.java_lang_String,
                        /* parameterTypes */ Type.java_lang_Class_array,
                        /* returnType */ Type.java_lang_Class,
                        /* checkedExceptions */ Type.java_lang_Class_array,
                        /* modifiers */ Type._int,
                        /* slot */ Type._int,
                        /* signature */ Type.java_lang_String,
                        /* annotations */ Type._byte_array,
                        /* parameterAnnotations */ Type._byte_array,
                        /* annotationDefault */ Type._byte_array));

        StaticObject arr = meta.java_lang_reflect_Method.allocateArray(methods.length, new IntFunction<StaticObject>() {
            @Override
            public StaticObject apply(int i) {
                Method m = methods[i];
                Attribute rawRuntimeVisibleAnnotations = m.getAttribute(Name.RuntimeVisibleAnnotations);
                StaticObject runtimeVisibleAnnotations = rawRuntimeVisibleAnnotations != null
                                ? StaticObject.wrap(rawRuntimeVisibleAnnotations.getData())
                                : StaticObject.NULL;

                Attribute rawRuntimeVisibleParameterAnnotations = m.getAttribute(Name.RuntimeVisibleParameterAnnotations);
                StaticObject runtimeVisibleParameterAnnotations = rawRuntimeVisibleParameterAnnotations != null
                                ? StaticObject.wrap(rawRuntimeVisibleParameterAnnotations.getData())
                                : StaticObject.NULL;

                Attribute rawRuntimeVisibleTypeAnnotations = m.getAttribute(Name.RuntimeVisibleTypeAnnotations);
                StaticObject runtimeVisibleTypeAnnotations = rawRuntimeVisibleTypeAnnotations != null
                                ? StaticObject.wrap(rawRuntimeVisibleTypeAnnotations.getData())
                                : StaticObject.NULL;

                Attribute rawAnnotationDefault = m.getAttribute(Name.AnnotationDefault);
                StaticObject annotationDefault = rawAnnotationDefault != null
                                ? StaticObject.wrap(rawAnnotationDefault.getData())
                                : StaticObject.NULL;
                final Klass[] rawParameterKlasses = m.resolveParameterKlasses();
                StaticObject parameterTypes = meta.java_lang_Class.allocateArray(
                                m.getParameterCount(),
                                new IntFunction<StaticObject>() {
                                    @Override
                                    public StaticObject apply(int j) {
                                        return rawParameterKlasses[j].mirror();
                                    }
                                });

                final Klass[] rawCheckedExceptions = m.getCheckedExceptions();
                StaticObject checkedExceptions = meta.java_lang_Class.allocateArray(rawCheckedExceptions.length, new IntFunction<StaticObject>() {
                    @Override
                    public StaticObject apply(int j) {
                        return rawCheckedExceptions[j].mirror();
                    }
                });

                SignatureAttribute signatureAttribute = (SignatureAttribute) m.getAttribute(Name.Signature);
                StaticObject genericSignature = StaticObject.NULL;
                if (signatureAttribute != null) {
                    String sig = m.getConstantPool().symbolAt(signatureAttribute.getSignatureIndex(), "signature").toString();
                    genericSignature = meta.toGuestString(sig);
                }

                StaticObject instance = meta.java_lang_reflect_Method.allocateInstance();

                methodInit.invokeDirect(
                                /* this */ instance,
                                /* declaringClass */ m.getDeclaringKlass().mirror(),
                                /* name */ context.getStrings().intern(m.getName()),
                                /* parameterTypes */ parameterTypes,
                                /* returnType */ m.resolveReturnKlass().mirror(),
                                /* checkedExceptions */ checkedExceptions,
                                /* modifiers */ m.getMethodModifiers(),
                                /* slot */ i, // TODO(peterssen): Fill method slot.
                                /* signature */ genericSignature,

                                // FIXME(peterssen): Fill annotations bytes.
                                /* annotations */ runtimeVisibleAnnotations,
                                /* parameterAnnotations */ runtimeVisibleParameterAnnotations,
                                /* annotationDefault */ annotationDefault);

                instance.setHiddenField(meta.HIDDEN_METHOD_KEY, m);
                instance.setHiddenField(meta.HIDDEN_METHOD_RUNTIME_VISIBLE_TYPE_ANNOTATIONS, runtimeVisibleTypeAnnotations);
                return instance;
            }
        });

        return arr;

    }

    @Substitution(hasReceiver = true)
    public static @Host(Class[].class) StaticObject getInterfaces0(@Host(Class.class) StaticObject self) {
        final Klass[] superInterfaces = self.getMirrorKlass().getInterfaces();

        // TODO(tg): inject meta
        Meta meta = self.getKlass().getMeta();
        StaticObject instance = meta.java_lang_Class.allocateArray(superInterfaces.length, new IntFunction<StaticObject>() {
            @Override
            public StaticObject apply(int i) {
                return superInterfaces[i].mirror();
            }
        });

        return instance;
    }

    @Substitution(hasReceiver = true)
    public static boolean isPrimitive(@Host(Class.class) StaticObject self) {
        return self.getMirrorKlass().isPrimitive();
    }

    @Substitution(hasReceiver = true)
    public static boolean isInterface(@Host(Class.class) StaticObject self) {
        return self.getMirrorKlass().isInterface();
    }

    @Substitution(hasReceiver = true)
    public static int getModifiers(@Host(Class.class) StaticObject self) {
        return self.getMirrorKlass().getClassModifiers();
    }

    @Substitution(hasReceiver = true)
    public static @Host(Class.class) StaticObject getSuperclass(@Host(Class.class) StaticObject self) {
        if (self.getMirrorKlass().isInterface()) {
            return StaticObject.NULL;
        }
        Klass superclass = self.getMirrorKlass().getSuperKlass();
        if (superclass == null) {
            return StaticObject.NULL;
        }
        return superclass.mirror();
    }

    @Substitution(hasReceiver = true)
    public static boolean isArray(@Host(Class.class) StaticObject self) {
        return self.getMirrorKlass().isArray();
    }

    @Substitution(hasReceiver = true)
    public static @Host(Class.class) StaticObject getComponentType(@Host(Class.class) StaticObject self) {
        if (self.getMirrorKlass().isArray()) {
            Klass componentType = ((ArrayKlass) self.getMirrorKlass()).getComponentType();
            return componentType.mirror();
        }
        return StaticObject.NULL;
    }

    @Substitution(hasReceiver = true)
<<<<<<< HEAD
    public static @Host(Object[].class) StaticObject getEnclosingMethod0(@Host(Class.class) StaticObject self, @InjectMeta Meta meta) {
=======
    public static @Host(Object[].class) StaticObject getEnclosingMethod0(@Host(Class.class) StaticObject self) {

        // TODO(tg): inject meta
        Meta meta = EspressoLanguage.getCurrentContext().getMeta();
>>>>>>> b373f364
        InterpreterToVM vm = meta.getInterpreterToVM();
        if (self.getMirrorKlass() instanceof ObjectKlass) {
            ObjectKlass klass = (ObjectKlass) self.getMirrorKlass();
            EnclosingMethodAttribute enclosingMethodAttr = klass.getEnclosingMethod();
            if (enclosingMethodAttr == null) {
                return StaticObject.NULL;
            }
            if (enclosingMethodAttr.getMethodIndex() == 0) {
                return StaticObject.NULL;
            }
            StaticObject arr = meta.java_lang_Object.allocateArray(3);
            RuntimeConstantPool pool = klass.getConstantPool();
            Klass enclosingKlass = pool.resolvedKlassAt(klass, enclosingMethodAttr.getClassIndex());

            vm.setArrayObject(enclosingKlass.mirror(), 0, arr);

            NameAndTypeConstant nmt = pool.nameAndTypeAt(enclosingMethodAttr.getMethodIndex());
            StaticObject name = meta.toGuestString(nmt.getName(pool));
            StaticObject desc = meta.toGuestString(nmt.getDescriptor(pool));

            vm.setArrayObject(name, 1, arr);
            vm.setArrayObject(desc, 2, arr);

            return arr;
        }
        return StaticObject.NULL;
    }

    @TruffleBoundary
    @Substitution(hasReceiver = true)
    public static @Host(Class.class) StaticObject getDeclaringClass0(@Host(Class.class) StaticObject self) {
        // Primitives and arrays are not "enclosed".
        if (!(self.getMirrorKlass() instanceof ObjectKlass)) {
            return StaticObject.NULL;
        }
        ObjectKlass k = (ObjectKlass) self.getMirrorKlass();
        Klass outerKlass = computeEnclosingClass(k);
        if (outerKlass == null) {
            return StaticObject.NULL;
        }
        return outerKlass.mirror();
    }

    /**
     * Return the enclosing class; or null for: primitives, arrays, anonymous classes (declared
     * inside methods).
     */
    private static Klass computeEnclosingClass(ObjectKlass klass) {
        InnerClassesAttribute innerClasses = (InnerClassesAttribute) klass.getAttribute(InnerClassesAttribute.NAME);
        if (innerClasses == null) {
            return null;
        }

        RuntimeConstantPool pool = klass.getConstantPool();

        boolean found = false;
        Klass outerKlass = null;

        for (InnerClassesAttribute.Entry entry : innerClasses.entries()) {
            if (entry.innerClassIndex != 0) {
                Symbol<Name> innerDescriptor = pool.classAt(entry.innerClassIndex).getName(pool);

                // Check decriptors/names before resolving.
                if (innerDescriptor.equals(klass.getName())) {
                    Klass innerKlass = pool.resolvedKlassAt(klass, entry.innerClassIndex);
                    found = (innerKlass == klass);
                    if (found && entry.outerClassIndex != 0) {
                        outerKlass = pool.resolvedKlassAt(klass, entry.outerClassIndex);
                    }
                }
            }
            if (found) {
                break;
            }
        }

        // TODO(peterssen): Follow HotSpot implementation described below.
        // Throws an exception if outer klass has not declared k as an inner klass
        // We need evidence that each klass knows about the other, or else
        // the system could allow a spoof of an inner class to gain access rights.
        return outerKlass;
    }

    /**
     * Determines if the specified {@code Object} is assignment-compatible with the object
     * represented by this {@code Class}. This method is the dynamic equivalent of the Java language
     * {@code instanceof} operator. The method returns {@code true} if the specified {@code Object}
     * argument is non-null and can be cast to the reference type represented by this {@code Class}
     * object without raising a {@code ClassCastException.} It returns {@code false} otherwise.
     *
     * <p>
     * Specifically, if this {@code Class} object represents a declared class, this method returns
     * {@code true} if the specified {@code Object} argument is an instance of the represented class
     * (or of any of its subclasses); it returns {@code false} otherwise. If this {@code Class}
     * object represents an array class, this method returns {@code true} if the specified
     * {@code Object} argument can be converted to an object of the array class by an identity
     * conversion or by a widening reference conversion; it returns {@code false} otherwise. If this
     * {@code Class} object represents an interface, this method returns {@code true} if the class
     * or any superclass of the specified {@code Object} argument implements this interface; it
     * returns {@code false} otherwise. If this {@code Class} object represents a primitive type,
     * this method returns {@code false}.
     *
     * @param obj the object to check
     * @return true if {@code obj} is an instance of this class
     *
     * @since JDK1.1
     */
    @Substitution(hasReceiver = true)
    public static boolean isInstance(@Host(Class.class) StaticObject self, @Host(Object.class) StaticObject obj) {
        return InterpreterToVM.instanceOf(obj, self.getMirrorKlass());
    }

    @Substitution
    public static void registerNatives() {
        /* nop */
    }

    @Substitution(hasReceiver = true)
    public static @Host(ProtectionDomain.class) StaticObject getProtectionDomain0(@Host(Class.class) StaticObject self) {
        // TODO(tg): inject meta
        StaticObject pd = (StaticObject) self.getHiddenField(self.getKlass().getMeta().HIDDEN_PROTECTION_DOMAIN);
        // The protection domain is not always set e.g. bootstrap (classloader) classes.
        return pd == null ? StaticObject.NULL : pd;
    }

    @Substitution(hasReceiver = true)
    public static @Host(byte[].class) StaticObject getRawAnnotations(@Host(Class.class) StaticObject self) {
        Klass klass = self.getMirrorKlass();
        if (klass instanceof ObjectKlass) {
            Attribute annotations = ((ObjectKlass) klass).getAttribute(Name.RuntimeVisibleAnnotations);
            if (annotations != null) {
                return StaticObject.wrap(annotations.getData());
            }
        }
        return StaticObject.NULL;
    }

    @Substitution(hasReceiver = true)
    public static @Host(byte[].class) StaticObject getRawTypeAnnotations(@Host(Class.class) StaticObject self) {
        Klass klass = self.getMirrorKlass();
        if (klass instanceof ObjectKlass) {
            Attribute annotations = ((ObjectKlass) klass).getAttribute(Name.RuntimeVisibleTypeAnnotations);
            if (annotations != null) {
                return StaticObject.wrap(annotations.getData());
            }
        }
        return StaticObject.NULL;
    }

    @TruffleBoundary
    @Substitution(hasReceiver = true)
    public static @Host(typeName = "Lsun/reflect/ConstantPool;") StaticObject getConstantPool(@Host(Class.class) StaticObject self) {
        Klass klass = self.getMirrorKlass();
        if (klass.isArray() || klass.isPrimitive()) {
            // No constant pool for arrays and primitives.
            return StaticObject.NULL;
        }
        // TODO(tg): inject meta
        Meta meta = self.getKlass().getMeta();
        StaticObject cp = new StaticObject(meta.sun_reflect_ConstantPool);
        cp.setField(meta.sun_reflect_ConstantPool_constantPoolOop, self);
        return cp;
    }

    @Substitution(hasReceiver = true)
    public static @Host(String.class) StaticObject getGenericSignature0(@Host(Class.class) StaticObject self) {
        if (self.getMirrorKlass() instanceof ObjectKlass) {
            ObjectKlass klass = (ObjectKlass) self.getMirrorKlass();
            SignatureAttribute signature = (SignatureAttribute) klass.getAttribute(Name.Signature);
            if (signature != null) {
                String sig = klass.getConstantPool().symbolAt(signature.getSignatureIndex(), "signature").toString();
                // TODO(tg): inject meta
                return klass.getMeta().toGuestString(sig);
            }
        }
        return StaticObject.NULL;
    }

    @TruffleBoundary
    @Substitution(hasReceiver = true)
    public static @Host(Class[].class) StaticObject getDeclaredClasses0(@Host(Class.class) StaticObject self) {
        // TODO(tg): inject meta
        Meta meta = self.getKlass().getMeta();
        Klass klass = self.getMirrorKlass();
        if (klass.isPrimitive() || klass.isArray()) {
            return meta.java_lang_Class.allocateArray(0);
        }
        ObjectKlass instanceKlass = (ObjectKlass) klass;
        InnerClassesAttribute innerClasses = (InnerClassesAttribute) instanceKlass.getAttribute(InnerClassesAttribute.NAME);

        if (innerClasses == null || innerClasses.entries().isEmpty()) {
            return meta.java_lang_Class.allocateArray(0);
        }

        RuntimeConstantPool pool = instanceKlass.getConstantPool();
        List<Klass> innerKlasses = new ArrayList<>();

        for (InnerClassesAttribute.Entry entry : innerClasses.entries()) {
            if (entry.innerClassIndex != 0 && entry.outerClassIndex != 0) {
                // Check to see if the name matches the class we're looking for
                // before attempting to find the class.
                Symbol<Name> outerDescriptor = pool.classAt(entry.outerClassIndex).getName(pool);

                // Check decriptors/names before resolving.
                if (outerDescriptor.equals(instanceKlass.getName())) {
                    Klass outerKlass = pool.resolvedKlassAt(instanceKlass, entry.outerClassIndex);
                    if (outerKlass == instanceKlass) {
                        Klass innerKlass = pool.resolvedKlassAt(instanceKlass, entry.innerClassIndex);
                        // HotSpot:
                        // Throws an exception if outer klass has not declared k as
                        // an inner klass
                        // Reflection::check_for_inner_class(k, inner_klass, true, CHECK_NULL);
                        // TODO(peterssen): The check in HotSpot is redundant.
                        innerKlasses.add(innerKlass);
                    }
                }
            }
        }

        return meta.java_lang_Class.allocateArray(innerKlasses.size(), new IntFunction<StaticObject>() {
            @Override
            public StaticObject apply(int index) {
                return innerKlasses.get(index).mirror();
            }
        });
    }

    @Substitution(hasReceiver = true)
    public static @Host(Object[].class) StaticObject getSigners(@Host(Class.class) StaticObject self) {
        Klass klass = self.getMirrorKlass();
        if (klass.isPrimitive()) {
            return StaticObject.NULL;
        }
        // TODO(tg): inject meta
        Meta meta = self.getKlass().getMeta();
        StaticObject signersArray = (StaticObject) self.getHiddenField(meta.HIDDEN_SIGNERS);
        if (signersArray == null || StaticObject.isNull(signersArray)) {
            return StaticObject.NULL;
        }
        return signersArray.copy();
    }

    @Substitution(hasReceiver = true)
    public static void setSigners(@Host(Class.class) StaticObject self, @Host(Object[].class) StaticObject signers) {
        Klass klass = self.getMirrorKlass();
        if (!klass.isPrimitive() && !klass.isArray()) {
            // TODO(tg): inject meta
            Meta meta = self.getKlass().getMeta();
            self.setHiddenField(meta.HIDDEN_SIGNERS, signers);
        }
    }

}<|MERGE_RESOLUTION|>--- conflicted
+++ resolved
@@ -110,13 +110,8 @@
                     @InjectMeta Meta meta) {
 
         assert loader != null;
-<<<<<<< HEAD
+        // TODO(tg): inject meta
         EspressoContext context = meta.getContext();
-=======
-        // TODO(tg): inject meta
-        EspressoContext context = EspressoLanguage.getCurrentContext();
-        Meta meta = context.getMeta();
->>>>>>> b373f364
         if (StaticObject.isNull(name)) {
             throw meta.throwNullPointerException();
         }
@@ -543,14 +538,7 @@
     }
 
     @Substitution(hasReceiver = true)
-<<<<<<< HEAD
     public static @Host(Object[].class) StaticObject getEnclosingMethod0(@Host(Class.class) StaticObject self, @InjectMeta Meta meta) {
-=======
-    public static @Host(Object[].class) StaticObject getEnclosingMethod0(@Host(Class.class) StaticObject self) {
-
-        // TODO(tg): inject meta
-        Meta meta = EspressoLanguage.getCurrentContext().getMeta();
->>>>>>> b373f364
         InterpreterToVM vm = meta.getInterpreterToVM();
         if (self.getMirrorKlass() instanceof ObjectKlass) {
             ObjectKlass klass = (ObjectKlass) self.getMirrorKlass();
